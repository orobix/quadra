--- conflicted
+++ resolved
@@ -155,11 +155,7 @@
 ```
 
 This will train a logistic regression classifier using a resnet18 backbone, resizing the images to 224x224 and using a 5-fold cross validation. The `class_to_idx` parameter is used to map the class names to indexes, the indexes will be used to train the classifier. The `output` parameter is used to specify the output folder and the type of output to save. The `export.types` parameter can be used to export the model in different formats, at the moment `torchscript`, `onnx` and `pytorch` are supported.
-<<<<<<< HEAD
-Since `save_backbone` is set to true, the backbone (in torchscript and pytorch format) will be saved along with the classifier. `test_full_data` is used to specify if a final test should be performed on all the data (after training on the training and validation datasets).
-=======
 The backbone (in torchscript and pytorch format) will be saved along with the classifier. `test_full_data` is used to specify if a final test should be performed on all the data (after training on the training and validation datasets).
->>>>>>> b25591b4
 
 ### Run
 
