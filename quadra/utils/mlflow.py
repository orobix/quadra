--- conflicted
+++ resolved
@@ -76,13 +76,10 @@
     else:
         raise ValueError(f"Unable to infer signature for model output type {type(input_tensor)}")
 
-<<<<<<< HEAD
     return signature
-=======
-    return infer_signature(signature_input, model_output)
 
 
-def get_mlflow_logger(trainer: Trainer) -> Optional[MLFlowLogger]:
+def get_mlflow_logger(trainer: Trainer) -> MLFlowLogger | None:
     """Safely get Mlflow logger from Trainer loggers.
 
     Args:
@@ -99,5 +96,4 @@
             if isinstance(logger, MLFlowLogger):
                 return logger
 
-    return None
->>>>>>> 73817e9e
+    return None