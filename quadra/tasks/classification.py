--- conflicted
+++ resolved
@@ -333,16 +333,13 @@
         if not self.run_test or self.config.trainer.get("fast_dev_run"):
             self.datamodule.setup(stage="test")
 
-<<<<<<< HEAD
         # Deepcopy to remove the inference mode from gradients causing issues when loading checkpoints
         self.module.model = deepcopy(self.module.model)
-=======
         if "16" in self.trainer.precision:
             log.warning("Gradcam is currently not supported with half precision, it will be disabled")
             self.module.gradcam = False
             self.gradcam = False
 
->>>>>>> a4d84479
         predictions_outputs = self.trainer.predict(
             model=self.module, datamodule=self.datamodule, ckpt_path=self.best_model_path
         )
@@ -1136,11 +1133,7 @@
             return
 
         if isinstance(self.deployment_model.model.features_extractor, timm.models.resnet.ResNet):
-            target_layers = [
-                cast(BaseNetworkBuilder, self.deployment_model.model).features_extractor.layer4[
-                    -1
-                ]  # type: ignore[index]
-            ]
+            target_layers = [cast(BaseNetworkBuilder, self.deployment_model.model).features_extractor.layer4[-1]]
             self.cam = GradCAM(
                 model=self.deployment_model.model,
                 target_layers=target_layers,
