--- conflicted
+++ resolved
@@ -857,17 +857,9 @@
             self._backbone.eval()
             self._backbone = self._backbone.to(self.device)
         else:
-<<<<<<< HEAD
-            log.info("Loading backbone from <%s>", backbone_config.model["_target_"])
-            self._backbone = hydra.utils.instantiate(backbone_config.model)
-
-        self._backbone.eval()
-        self._backbone = self._backbone.to(self.device)
-=======
             log.info("Importing trained model")
             self._backbone, model_type = import_deployment_model(model_path=model_path, device=self.device)
             log.info("Imported %s model", model_type)
->>>>>>> e473bfb2
 
     @property
     def trainer(self) -> SklearnClassificationTrainer:
@@ -1014,37 +1006,6 @@
 
     def prepare(self) -> None:
         """Prepare the evaluation."""
-<<<<<<< HEAD
-        with open(os.path.join(Path(self.model_path).parent, self.deploy_info_file)) as f:
-            self.model_data = json.load(f)
-
-        if not isinstance(self.model_data, dict):
-            raise ValueError("Model info file is not a valid json")
-
-        for input_size in self.model_data["input_size"]:
-            if len(input_size) != 3:
-                continue
-
-            # Adjust the transform for 2D models (CxHxW)
-            # We assume that each input size has the same height and width
-            if input_size[1] != self.config.transforms.input_height:
-                log.warning(
-                    f"Input height of the model ({input_size[1]}) is different from the one specified "
-                    + f"in the config ({self.config.transforms.input_height}). Fixing the config."
-                )
-                self.config.transforms.input_height = input_size[1]
-
-            if input_size[2] != self.config.transforms.input_width:
-                log.warning(
-                    f"Input width of the model ({input_size[2]}) is different from the one specified "
-                    + f"in the config ({self.config.transforms.input_width}). Fixing the config."
-                )
-                self.config.transforms.input_width = input_size[2]
-
-        self.deployment_model = self.model_path
-
-=======
->>>>>>> e473bfb2
         super().prepare()
         self.datamodule = self.config.datamodule
         self.datamodule.class_to_idx = {v: int(k) for k, v in self.model_data["classes"].items()}
