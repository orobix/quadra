import glob
import json
import os
import typing
from pathlib import Path
from typing import Any, Dict, Generic, List, Optional, cast

import cv2
import hydra
import matplotlib.pyplot as plt
import numpy as np
import pandas as pd
import timm
import torch
from joblib import dump, load
from omegaconf import DictConfig, OmegaConf
from pytorch_grad_cam import GradCAM
from scipy import ndimage
from sklearn.base import ClassifierMixin
from sklearn.metrics import ConfusionMatrixDisplay
from torch import nn
from tqdm import tqdm

from quadra.callbacks.mlflow import get_mlflow_logger
from quadra.callbacks.scheduler import WarmupInit
from quadra.datamodules import (
    ClassificationDataModule,
    MultilabelClassificationDataModule,
    SklearnClassificationDataModule,
)
from quadra.datasets.classification import ImageClassificationListDataset
from quadra.models.base import ModelSignatureWrapper
from quadra.models.classification import BaseNetworkBuilder
from quadra.models.evaluation import BaseEvaluationModel, TorchEvaluationModel
from quadra.modules.classification import ClassificationModule
from quadra.tasks.base import Evaluation, LightningTask, Task
from quadra.trainers.classification import SklearnClassificationTrainer
from quadra.utils import utils
from quadra.utils.classification import get_results, save_classification_result
from quadra.utils.export import export_model, import_deployment_model
from quadra.utils.models import get_feature, is_vision_transformer
from quadra.utils.vit_explainability import VitAttentionGradRollout

log = utils.get_logger(__name__)

SklearnClassificationDataModuleT = typing.TypeVar(
    "SklearnClassificationDataModuleT", bound=SklearnClassificationDataModule
)
ClassificationDataModuleT = typing.TypeVar("ClassificationDataModuleT", bound=ClassificationDataModule)


# TODO: Maybe we should have a BaseClassificationTask that is extended by Classification and MultilabelClassification
# at the current time, multilabel experiments use this Classification task class and they can not generate report
# (it is written specifically for a vanilla classification). Moreover, this class takes generic
# ClassificationDataModuleT, but multilabel experim. uses MultilabelClassificationDataModule, which is not a child of
# ClassificationDataModule
class Classification(Generic[ClassificationDataModuleT], LightningTask[ClassificationDataModuleT]):
    """Classification Task.

    Args:
        config: The experiment configuration
        output: The otuput configuration.
        gradcam: Whether to compute gradcams
        checkpoint_path: The path to the checkpoint to load the model from. Defaults to None.
        lr_multiplier: The multiplier for the backbone learning rate. Defaults to None.
        output: The ouput configuration (under task config). It contains the bool "example" to generate
            figs of discordant/concordant predictions.
        report: Whether to generate a report containing the results after test phase
        run_test: Whether to run the test phase.
    """

    def __init__(
        self,
        config: DictConfig,
        output: DictConfig,
        checkpoint_path: Optional[str] = None,
        lr_multiplier: Optional[float] = None,
        gradcam: bool = False,
        report: bool = False,
        run_test: bool = False,
    ):
        super().__init__(
            config=config,
            checkpoint_path=checkpoint_path,
            run_test=run_test,
            report=report,
        )
        self.output = output
        self.gradcam = gradcam
        self._lr_multiplier = lr_multiplier
        self._pre_classifier: nn.Module
        self._classifier: nn.Module
        self._model: nn.Module
        self._optimizer: torch.optim.Optimizer
        self._scheduler: torch.optim.lr_scheduler._LRScheduler
        self.model_json: Optional[Dict[str, Any]] = None
        self.export_folder: str = "deployment_model"
        self.deploy_info_file: str = "model.json"
        self.report_confmat: pd.DataFrame

    @property
    def optimizer(self) -> torch.optim.Optimizer:
        """Get the optimizer."""
        return self._optimizer

    @optimizer.setter
    def optimizer(self, optimizer_config: DictConfig) -> None:
        """Set the optimizer."""
        if (
            isinstance(self.model.features_extractor, nn.Module)
            and isinstance(self.model.pre_classifier, nn.Module)
            and isinstance(self.model.classifier, nn.Module)
        ):
            log.info("Instantiating optimizer <%s>", self.config.optimizer["_target_"])
            if self._lr_multiplier is not None and self._lr_multiplier > 0:
                params = [
                    {
                        "params": self.model.features_extractor.parameters(),
                        "lr": optimizer_config.lr * self._lr_multiplier,
                    }
                ]
            else:
                params = [{"params": self.model.features_extractor.parameters(), "lr": optimizer_config.lr}]
            params.append({"params": self.model.pre_classifier.parameters(), "lr": optimizer_config.lr})
            params.append({"params": self.model.classifier.parameters(), "lr": optimizer_config.lr})
            self._optimizer = hydra.utils.instantiate(optimizer_config, params)

    @property
    def len_train_dataloader(self) -> int:
        """Get the length of the train dataloader."""
        len_train_dataloader = len(self.datamodule.train_dataloader())
        if self.devices is not None:
            num_gpus = len(self.devices) if isinstance(self.devices, list) else 1
            len_train_dataloader = len_train_dataloader // num_gpus
            if not self.datamodule.train_dataloader().drop_last:
                len_train_dataloader += int(len(self.datamodule.train_dataloader()) % num_gpus != 0)
        return len_train_dataloader

    @property
    def scheduler(self) -> torch.optim.lr_scheduler._LRScheduler:
        """Get the scheduler."""
        return self._scheduler

    @scheduler.setter
    def scheduler(self, scheduler_config: DictConfig) -> None:
        log.info("Instantiating scheduler <%s>", scheduler_config["_target_"])
        if "CosineAnnealingWithLinearWarmUp" in self.config.scheduler["_target_"]:
            # This scheduler will be overwritten by the SSLCallback
            self._scheduler = hydra.utils.instantiate(
                scheduler_config,
                optimizer=self.optimizer,
                batch_size=1,
                len_loader=1,
            )
            self.add_callback(WarmupInit(scheduler_config=scheduler_config))
        else:
            self._scheduler = hydra.utils.instantiate(scheduler_config, optimizer=self.optimizer)

    @property
    def module(self) -> ClassificationModule:
        """Get the module of the model."""
        return self._module

    @LightningTask.module.setter
    def module(self, module_config):
        """Set the module of the model."""
        module = hydra.utils.instantiate(
            module_config,
            model=self.model,
            optimizer=self.optimizer,
            lr_scheduler=self.scheduler,
            gradcam=self.gradcam,
        )
        if self.checkpoint_path is not None:
            log.info("Loading model from lightning checkpoint: %s", self.checkpoint_path)
            module = module.load_from_checkpoint(
                self.checkpoint_path,
                model=self.model,
                optimizer=self.optimizer,
                lr_scheduler=self.scheduler,
                criterion=module.criterion,
                gradcam=self.gradcam,
            )
        self._module = module

    @property
    def pre_classifier(self) -> nn.Module:
        return self._pre_classifier

    @pre_classifier.setter
    def pre_classifier(self, model_config: DictConfig) -> None:
        if "pre_classifier" in model_config and model_config.pre_classifier is not None:
            log.info("Instantiating pre_classifier <%s>", model_config.pre_classifier["_target_"])
            self._pre_classifier = hydra.utils.instantiate(model_config.pre_classifier, _convert_="partial")
        else:
            log.info("No pre-classifier found in config: instantiate a torch.nn.Identity instead")
            self._pre_classifier = nn.Identity()

    @property
    def classifier(self) -> nn.Module:
        return self._classifier

    @classifier.setter
    def classifier(self, model_config: DictConfig) -> None:
        if "classifier" in model_config:
            log.info("Instantiating classifier <%s>", model_config.classifier["_target_"])
            print(self.datamodule.num_classes)
            self._classifier = hydra.utils.instantiate(
                model_config.classifier, out_features=self.datamodule.num_classes, _convert_="partial"
            )
        else:
            raise ValueError("A `classifier` definition must be specified in the config")

    @property
    def model(self) -> nn.Module:
        return self._model

    @model.setter
    def model(self, model_config: DictConfig) -> None:
        self.pre_classifier = model_config  # type: ignore[assignment]
        self.classifier = model_config  # type: ignore[assignment]
        log.info("Instantiating backbone <%s>", model_config.model["_target_"])
        self._model = hydra.utils.instantiate(
            model_config.model, classifier=self.classifier, pre_classifier=self.pre_classifier, _convert_="partial"
        )
        if getattr(self.config.backbone, "freeze_parameters_name", None) is not None:
            self.freeze_layers(self.config.backbone.freeze_parameters_name)

    def prepare(self) -> None:
        """Prepare the experiment."""
        super().prepare()
        self.model = self.config.model
        self.optimizer = self.config.optimizer
        self.scheduler = self.config.scheduler
        self.module = self.config.model.module

    def test(self) -> None:
        """Test the model."""
        if not self.config.trainer.get("fast_dev_run"):
            if self.trainer.checkpoint_callback is None:
                raise ValueError("Checkpoint callback is not defined!")
            log.info("Starting testing!")
            self.datamodule.setup(stage="test")
            log.info("Using best epoch's weights for testing.")
            self.trainer.test(datamodule=self.datamodule, model=self.module, ckpt_path="best")

    def export(self) -> None:
        """Generate deployment models for the task."""
        if self.datamodule.class_to_idx is None:
            log.warning(
                "No `class_to_idx` found in the datamodule, class information will not be saved in the model.json"
            )
            idx_to_class = {}
        else:
            idx_to_class = {v: k for k, v in self.datamodule.class_to_idx.items()}

        if self.trainer.checkpoint_callback is None:
            log.warning("No checkpoint callback found in the trainer, exporting the last model weights")
        else:
            best_model_path = self.trainer.checkpoint_callback.best_model_path  # type: ignore[attr-defined]
            log.info("Saving deployment model for %s checkpoint", best_model_path)

            module = self.module.load_from_checkpoint(
                best_model_path,
                model=self.module.model,
                optimizer=self.optimizer,
                lr_scheduler=self.scheduler,
                criterion=self.module.criterion,
                gradcam=False,
            )

        input_shapes = self.config.export.input_shapes

        # TODO: What happens if we have 64 precision?
        half_precision = "16" in self.trainer.precision

        self.model_json, export_paths = export_model(
            config=self.config,
            model=module.model,
            export_folder=self.export_folder,
            half_precision=half_precision,
            input_shapes=input_shapes,
            idx_to_class=idx_to_class,
        )

        if len(export_paths) == 0:
            return

        with open(os.path.join(self.export_folder, self.deploy_info_file), "w") as f:
            json.dump(self.model_json, f)

    def generate_report(self) -> None:
        """Generate a report for the task."""
        if self.datamodule.class_to_idx is None:
            log.warning("No `class_to_idx` found in the datamodule, report will not be generated")
            return

        if isinstance(self.datamodule, MultilabelClassificationDataModule):
            log.warning("Report generation is not supported for multilabel classification tasks at the moment.")
            return

        log.info("Generating report!")
        if not self.run_test or self.config.trainer.get("fast_dev_run"):
            self.datamodule.setup(stage="test")
        best_model_path = self.trainer.checkpoint_callback.best_model_path  # type: ignore[union-attr]
        predictions_outputs = self.trainer.predict(
            model=self.module, datamodule=self.datamodule, ckpt_path=best_model_path
        )
        if not predictions_outputs:
            log.warning("There is no prediction to generate the report. Skipping report generation.")
            return
        all_outputs = [x[0] for x in predictions_outputs]
        if not all_outputs:
            log.warning("There is no prediction to generate the report. Skipping report generation.")
            return
        all_outputs = [item for sublist in all_outputs for item in sublist]
        all_targets = [target.tolist() for im, target in self.datamodule.test_dataloader()]
        all_targets = [item for sublist in all_targets for item in sublist]

        if self.module.gradcam:
            grayscale_cams = [x[1] for x in predictions_outputs]
            grayscale_cams = [item for sublist in grayscale_cams for item in sublist]
            grayscale_cams = np.stack(grayscale_cams)  # N x H x W
        else:
            grayscale_cams = None

        # creating confusion matrix
        idx_to_class = {v: k for k, v in self.datamodule.class_to_idx.items()}
        _, self.report_confmat, accuracy = get_results(
            test_labels=all_targets,
            pred_labels=all_outputs,
            idx_to_labels=idx_to_class,
        )
        output_folder_test = "test"
        test_dataloader = self.datamodule.test_dataloader()
        test_dataset = cast(ImageClassificationListDataset, test_dataloader.dataset)
        res = pd.DataFrame(
            {
                "sample": list(test_dataset.x),
                "real_label": all_targets,
                "pred_label": all_outputs,
            }
        )
        os.makedirs(output_folder_test, exist_ok=True)
        save_classification_result(
            results=res,
            output_folder=output_folder_test,
            confmat=self.report_confmat,
            accuracy=accuracy,
            test_dataloader=self.datamodule.test_dataloader(),
            config=self.config,
            output=self.output,
            grayscale_cams=grayscale_cams,
        )

        if len(self.logger) > 0:
            mflow_logger = get_mlflow_logger(trainer=self.trainer)
            tensorboard_logger = utils.get_tensorboard_logger(trainer=self.trainer)
            artifacts = glob.glob(os.path.join(output_folder_test, "**/*"), recursive=True)
            if self.config.core.get("upload_artifacts") and len(artifacts) > 0:
                if mflow_logger is not None:
                    log.info("Uploading artifacts to MLFlow")
                    for a in artifacts:
                        if os.path.isdir(a):
                            continue

                        dirname = Path(a).parent.name
                        mflow_logger.experiment.log_artifact(
                            run_id=mflow_logger.run_id,
                            local_path=a,
                            artifact_path=os.path.join("classification_output", dirname),
                        )
                if tensorboard_logger is not None:
                    log.info("Uploading artifacts to Tensorboard")
                    for a in artifacts:
                        if os.path.isdir(a):
                            continue

                        ext = os.path.splitext(a)[1].lower()

                        if ext in [".png", ".jpg", ".jpeg", ".bmp", ".tiff", ".tif", ".gif"]:
                            try:
                                img = cv2.imread(a)
                                img = cv2.cvtColor(img, cv2.COLOR_BGR2RGB)
                            except cv2.error:
                                log.info("Could not upload artifact image %s", a)
                                continue
                            output_path = os.path.sep.join(a.split(os.path.sep)[-2:])
                            tensorboard_logger.experiment.add_image(output_path, img, 0, dataformats="HWC")
                        else:
                            utils.upload_file_tensorboard(a, tensorboard_logger)

    def freeze_layers(self, freeze_parameters_name: List[str]):
        """Freeze layers specified in freeze_parameters_name.

        Args:
            freeze_parameters_name: Layers that will be frozen during training.

        """
        count_frozen = 0
        for name, param in self.model.named_parameters():
            if any(x in name.split(".")[1] for x in freeze_parameters_name):
                log.debug("Freezing layer %s", name)
                param.requires_grad = False

            if not param.requires_grad:
                count_frozen += 1

        log.info("Frozen %d parameters", count_frozen)


class SklearnClassification(Generic[SklearnClassificationDataModuleT], Task[SklearnClassificationDataModuleT]):
    """Sklearn classification task.

    Args:
        config: The experiment configuration
        device: The device to use. Defaults to None.
        output: Dictionary defining which kind of outputs to generate. Defaults to None.
    """

    def __init__(
        self,
        config: DictConfig,
        output: DictConfig,
        device: str,
    ):
        super().__init__(config=config)

        self._device = device
        self.output = output
        self._backbone: ModelSignatureWrapper
        self._trainer: SklearnClassificationTrainer
        self._model: ClassifierMixin
        self.metadata: Dict[str, Any] = {
            "test_confusion_matrix": [],
            "test_accuracy": [],
            "test_results": [],
            "test_labels": [],
        }
        self.export_folder = "deployment_model"
        self.deploy_info_file = "model.json"
        self.train_dataloader_list: List[torch.utils.data.DataLoader] = []
        self.test_dataloader_list: List[torch.utils.data.DataLoader] = []

    @property
    def device(self) -> str:
        return self._device

    def prepare(self) -> None:
        """Prepare the experiment."""
        self.datamodule = self.config.datamodule

        self.backbone = self.config.backbone

        self.model = self.config.model
        # prepare_data() must be explicitly called if the task does not include a lightining training
        self.datamodule.prepare_data()
        self.datamodule.setup(stage="fit")

        self.train_dataloader_list = list(self.datamodule.train_dataloader())
        self.test_dataloader_list = list(self.datamodule.val_dataloader())
        self.trainer = self.config.trainer

    @property
    def model(self) -> ClassifierMixin:
        """sklearn.base.ClassifierMixin: The model."""
        return self._model

    @model.setter
    def model(self, model_config: DictConfig):
        """sklearn.base.ClassifierMixin: The model."""
        log.info("Instantiating model <%s>", model_config["_target_"])
        self._model = hydra.utils.instantiate(model_config)

    @property
    def backbone(self) -> ModelSignatureWrapper:
        """Backbone: The backbone."""
        return self._backbone

    @backbone.setter
    def backbone(self, backbone_config):
        """Load backbone."""
        if backbone_config.metadata.get("checkpoint"):
            log.info("Loading backbone from <%s>", backbone_config.metadata.checkpoint)
            self._backbone = torch.load(backbone_config.metadata.checkpoint)
        else:
            log.info("Loading backbone from <%s>", backbone_config.model["_target_"])
            self._backbone = hydra.utils.instantiate(backbone_config.model)

        self._backbone = ModelSignatureWrapper(self._backbone)
        self._backbone.eval()
        self._backbone.to(self.device)

    @property
    def trainer(self) -> SklearnClassificationTrainer:
        """Trainer: The trainer."""
        return self._trainer

    @trainer.setter
    def trainer(self, trainer_config: DictConfig) -> None:
        """Trainer: The trainer."""
        log.info("Instantiating trainer <%s>", trainer_config["_target_"])
        trainer = hydra.utils.instantiate(trainer_config, backbone=self.backbone, classifier=self.model)
        self._trainer = trainer

    @typing.no_type_check
    def train(self) -> None:
        """Train the model."""
        log.info("Starting training...!")
        all_features = None
        all_labels = None

        class_to_keep = None

        if hasattr(self.datamodule, "class_to_keep_training") and self.datamodule.class_to_keep_training is not None:
            class_to_keep = self.datamodule.class_to_keep_training

        if hasattr(self.datamodule, "cache") and self.datamodule.cache:
            if self.config.trainer.iteration_over_training != 1:
                raise AttributeError("Cache is only supported when iteration over training is set to 1")

            full_dataloader = self.datamodule.full_dataloader()
            all_features, all_labels, _ = get_feature(
                feature_extractor=self.backbone, dl=full_dataloader, iteration_over_training=1
            )

            sorted_indices = np.argsort(full_dataloader.dataset.x)
            all_features = all_features[sorted_indices]
            all_labels = all_labels[sorted_indices]

        # cycle over all train/test split
        for train_dataloader, test_dataloader in zip(self.train_dataloader_list, self.test_dataloader_list):
            # Reinit classifier
            self.model = self.config.model
            self.trainer.change_classifier(self.model)

            # Train on current training set
            if all_features is not None and all_labels is not None:
                # Find which are the indices used to pass from the sorted list of string to the disordered one
                sorted_indices = np.argsort(np.concatenate([train_dataloader.dataset.x, test_dataloader.dataset.x]))
                revese_sorted_indices = np.argsort(sorted_indices)

                # Use these indices to correctly match the extracted features with the new file order
                all_features_sorted = all_features[revese_sorted_indices]
                all_labels_sorted = all_labels[revese_sorted_indices]

                train_len = len(train_dataloader.dataset.x)

                self.trainer.fit(
                    train_features=all_features_sorted[0:train_len], train_labels=all_labels_sorted[0:train_len]
                )

                _, pd_cm, accuracy, res, _ = self.trainer.test(
                    test_dataloader=test_dataloader,
                    test_features=all_features_sorted[train_len:],
                    test_labels=all_labels_sorted[train_len:],
                    class_to_keep=class_to_keep,
                    idx_to_class=train_dataloader.dataset.idx_to_class,
                    predict_proba=True,
                )
            else:
                self.trainer.fit(train_dataloader=train_dataloader)
                _, pd_cm, accuracy, res, _ = self.trainer.test(
                    test_dataloader=test_dataloader,
                    class_to_keep=class_to_keep,
                    idx_to_class=train_dataloader.dataset.idx_to_class,
                    predict_proba=True,
                )

            # save results
            self.metadata["test_confusion_matrix"].append(pd_cm)
            self.metadata["test_accuracy"].append(accuracy)
            self.metadata["test_results"].append(res)
            self.metadata["test_labels"].append(
                [
                    train_dataloader.dataset.idx_to_class[i] if i != -1 else "N/A"
                    for i in res["real_label"].unique().tolist()
                ]
            )

    def train_full_data(self):
        """Train the model on train + validation."""
        # Reinit classifier
        self.model = self.config.model
        self.trainer.change_classifier(self.model)

        self.trainer.fit(train_dataloader=self.datamodule.full_dataloader())

    def test(self) -> None:
        """Skip test phase."""
        # we don't need test phase since sklearn trainer is already running test inside
        # train module to handle cross validation

    @typing.no_type_check
    def test_full_data(self) -> None:
        """Test model trained on full dataset."""
        self.config.datamodule.class_to_idx = self.datamodule.full_dataset.class_to_idx
        self.config.datamodule.phase = "test"
        idx_to_class = self.datamodule.full_dataset.idx_to_class
        self.datamodule.setup("test")
        test_dataloader = self.datamodule.test_dataloader()

        if len(self.datamodule.data["samples"]) == 0:
            log.info("No test data, skipping test")
            return

        _, pd_cm, accuracy, res, _ = self.trainer.test(
            test_dataloader=test_dataloader, idx_to_class=idx_to_class, predict_proba=True
        )

        output_folder_test = "test"

        os.makedirs(output_folder_test, exist_ok=True)

        save_classification_result(
            results=res,
            output_folder=output_folder_test,
            confmat=pd_cm,
            accuracy=accuracy,
            test_dataloader=test_dataloader,
            config=self.config,
            output=self.output,
        )

    def export(self) -> None:
        """Generate deployment model for the task."""
        if self.config.export is None or len(self.config.export.types) == 0:
            log.info("No export type specified skipping export")
            return

        input_shapes = self.config.export.input_shapes

        idx_to_class = {v: k for k, v in self.datamodule.full_dataset.class_to_idx.items()}

        model_json, export_paths = export_model(
            config=self.config,
            model=self.backbone,
            export_folder=self.export_folder,
            half_precision=False,
            input_shapes=input_shapes,
            idx_to_class=idx_to_class,
            pytorch_model_type="backbone",
        )

        dump(self.model, os.path.join(self.export_folder, "classifier.joblib"))

        if len(export_paths) > 0:
            with open(os.path.join(self.export_folder, self.deploy_info_file), "w") as f:
                json.dump(model_json, f)

    def generate_report(self) -> None:
        """Generate report for the task."""
        log.info("Generating report!")

        cm_list = []

        for count in range(len(self.metadata["test_accuracy"])):
            current_output_folder = f"{self.output.folder}_{count}"
            os.makedirs(current_output_folder, exist_ok=True)

            c_matrix = self.metadata["test_confusion_matrix"][count]
            cm_list.append(c_matrix)
            save_classification_result(
                results=self.metadata["test_results"][count],
                output_folder=current_output_folder,
                confmat=c_matrix,
                accuracy=self.metadata["test_accuracy"][count],
                test_dataloader=self.test_dataloader_list[count],
                config=self.config,
                output=self.output,
            )
        final_confusion_matrix = sum(cm_list)

        self.metadata["final_confusion_matrix"] = final_confusion_matrix
        # Save final conf matrix
        final_folder = f"{self.output.folder}"
        os.makedirs(final_folder, exist_ok=True)
        disp = ConfusionMatrixDisplay(
            confusion_matrix=np.array(final_confusion_matrix),
            display_labels=[x.replace("pred:", "") for x in final_confusion_matrix.columns.to_list()],
        )
        disp.plot(include_values=True, cmap=plt.cm.Greens, ax=None, colorbar=False, xticks_rotation=90)
        plt.title(f"Confusion Matrix (Accuracy: {(self.metadata['test_accuracy'][count] * 100):.2f}%)")
        plt.savefig(os.path.join(final_folder, "test_confusion_matrix.png"), bbox_inches="tight", pad_inches=0, dpi=300)
        plt.close()

    def execute(self) -> None:
        """Execute the experiment and all the steps."""
        self.prepare()
        self.train()
        if self.output.report:
            self.generate_report()
        self.train_full_data()
        if self.config.export is not None and len(self.config.export.types) > 0:
            self.export()
        if self.output.test_full_data:
            self.test_full_data()
        self.finalize()


class SklearnTestClassification(Evaluation[SklearnClassificationDataModuleT]):
    """Perform a test using an imported SklearnClassification pytorch model.

    Args:
        config: The experiment configuration
        output: where to save results
        model_path: path to trained model generated from SklearnClassification task.
        device: the device where to run the model (cuda or cpu)
        gradcam: Whether to compute gradcams
        **kwargs: Additional arguments to pass to the task
    """

    def __init__(
        self,  # pylint: disable=W0613
        config: DictConfig,
        output: DictConfig,
        model_path: str,
        device: str,
        gradcam: bool = False,
        **kwargs: Any,
    ):
        super().__init__(config=config, model_path=model_path, device=device, **kwargs)
        self.gradcam = gradcam
        self.output = output
        self._backbone: BaseEvaluationModel
        self._classifier: ClassifierMixin
        self.class_to_idx: Dict[str, int]
        self.idx_to_class: Dict[int, str]
        self.test_dataloader: torch.utils.data.DataLoader
        self.metadata: Dict[str, Any] = {
            "test_confusion_matrix": None,
            "test_accuracy": None,
            "test_results": None,
            "test_labels": None,
            "cams": None,
        }

    def prepare(self) -> None:
        """Prepare the experiment."""
        super().prepare()

        idx_to_class = {}
        class_to_idx = {}
        for k, v in self.model_data["classes"].items():
            idx_to_class[int(k)] = v
            class_to_idx[v] = int(k)

        self.idx_to_class = idx_to_class
        self.class_to_idx = class_to_idx

        self.config.datamodule.class_to_idx = class_to_idx

        self.datamodule = self.config.datamodule
        # prepare_data() must be explicitly called because there is no lightning training
        self.datamodule.prepare_data()
        self.datamodule.setup(stage="test")

        self.test_dataloader = self.datamodule.test_dataloader()

        # Configure trainer
        self.trainer = self.config.trainer

    @property
    def deployment_model(self):
        """Deployment model."""
        return None

    @deployment_model.setter
    def deployment_model(self, model_path: str):
        """Set backbone and classifier."""
        self.backbone = model_path  # type: ignore[assignment]
        # Load classifier
        self.classifier = os.path.join(Path(model_path).parent, "classifier.joblib")

    @property
    def classifier(self) -> ClassifierMixin:
        """Classifier: The classifier."""
        return self._classifier

    @classifier.setter
    def classifier(self, classifier_path: str) -> None:
        """Load classifier."""
        self._classifier = load(classifier_path)

    @property
    def backbone(self) -> BaseEvaluationModel:
        """Backbone: The backbone."""
        return self._backbone

    @backbone.setter
    def backbone(self, model_path: str) -> None:
        """Load backbone."""
        file_extension = os.path.splitext(model_path)[1]

        model_architecture = None
        if file_extension == ".pth":
            backbone_config_path = os.path.join(Path(model_path).parent, "model_config.yaml")
            log.info("Loading backbone from config")
            backbone_config = OmegaConf.load(backbone_config_path)

            if backbone_config.metadata.get("checkpoint"):
                log.info("Loading backbone from <%s>", backbone_config.metadata.checkpoint)
                model_architecture = torch.load(backbone_config.metadata.checkpoint)
            else:
                log.info("Loading backbone from <%s>", backbone_config.model["_target_"])
                model_architecture = hydra.utils.instantiate(backbone_config.model)

        self._backbone = import_deployment_model(
            model_path=model_path,
            device=self.device,
            inference_config=self.config.inference,
            model_architecture=model_architecture,
        )

        if self.gradcam and not isinstance(self._backbone, TorchEvaluationModel):
            log.warning("Gradcam is supported only for pytorch models. Skipping gradcam")
            self.gradcam = False

    @property
    def trainer(self) -> SklearnClassificationTrainer:
        """Trainer: The trainer."""
        return self._trainer

    @trainer.setter
    def trainer(self, trainer_config: DictConfig) -> None:
        """Trainer: The trainer."""
        log.info("Instantiating trainer <%s>", trainer_config["_target_"])

        if self.backbone.training:
            self.backbone.eval()

        trainer = hydra.utils.instantiate(trainer_config, backbone=self.backbone, classifier=self.classifier)
        self._trainer = trainer

    def test(self) -> None:
        """Run the test."""
        _, pd_cm, accuracy, res, cams = self.trainer.test(
            test_dataloader=self.test_dataloader,
            idx_to_class=self.idx_to_class,
            predict_proba=True,
            gradcam=self.gradcam,
        )

        # save results
        self.metadata["test_confusion_matrix"] = pd_cm
        self.metadata["test_accuracy"] = accuracy
        self.metadata["test_results"] = res
        self.metadata["test_labels"] = [
            self.idx_to_class[i] if i != -1 else "N/A" for i in res["real_label"].unique().tolist()
        ]
        self.metadata["cams"] = cams

    def generate_report(self) -> None:
        """Generate a report for the task."""
        log.info("Generating report!")
        os.makedirs(self.output.folder, exist_ok=True)
        save_classification_result(
            results=self.metadata["test_results"],
            output_folder=self.output.folder,
            confmat=self.metadata["test_confusion_matrix"],
            accuracy=self.metadata["test_accuracy"],
            test_dataloader=self.test_dataloader,
            config=self.config,
            output=self.output,
            grayscale_cams=self.metadata["cams"],
        )

    def execute(self) -> None:
        """Execute the experiment and all the steps."""
        self.prepare()
        self.test()
        if self.output.report:
            self.generate_report()
        self.finalize()


class ClassificationEvaluation(Evaluation[ClassificationDataModuleT]):
    """Perform a test on an imported Classification pytorch model.

    Args:
        config: Task configuration
        output: Configuration for the output
        model_path: Path to pytorch .pt model file
        report: Whether to generate the report of the predictions
        gradcam: Whether to compute gradcams
        device: Device to use for evaluation. If None, the device is automatically determined

    """

    def __init__(
        self,
        config: DictConfig,
        output: DictConfig,
        model_path: str,
        report: bool = True,
        gradcam: bool = False,
        device: Optional[str] = None,
    ):
        super().__init__(config=config, model_path=model_path, device=device)
        self.report_path = "test_output"
        self.output = output
        self.report = report
        self.gradcam = gradcam
        self.cam: GradCAM

    def get_torch_model(self, model_config: DictConfig) -> nn.Module:
        """Instantiate the torch model from the config."""
        pre_classifier = self.get_pre_classifier(model_config)
        classifier = self.get_classifier(model_config)
        log.info("Instantiating backbone <%s>", model_config.model["_target_"])

        return hydra.utils.instantiate(
            model_config.model, classifier=classifier, pre_classifier=pre_classifier, _convert_="partial"
        )

    def get_pre_classifier(self, model_config: DictConfig) -> nn.Module:
        """Instantiate the pre-classifier from the config."""
        if "pre_classifier" in model_config and model_config.pre_classifier is not None:
            log.info("Instantiating pre_classifier <%s>", model_config.pre_classifier["_target_"])
            pre_classifier = hydra.utils.instantiate(model_config.pre_classifier, _convert_="partial")
        else:
            log.info("No pre-classifier found in config: instantiate a torch.nn.Identity instead")
            pre_classifier = nn.Identity()

        return pre_classifier

    def get_classifier(self, model_config: DictConfig) -> nn.Module:
        """Instantiate the classifier from the config."""
        if "classifier" in model_config:
            log.info("Instantiating classifier <%s>", model_config.classifier["_target_"])
            return hydra.utils.instantiate(
                model_config.classifier, out_features=self.datamodule.num_classes, _convert_="partial"
            )

        raise ValueError("A `classifier` definition must be specified in the config")

    @property
    def deployment_model(self) -> BaseEvaluationModel:
        """Deployment model."""
        return self._deployment_model

    @deployment_model.setter
    def deployment_model(self, model_path: str):
        """Set the deployment model."""
        file_extension = os.path.splitext(model_path)[1]

        model_architecture = None
        if file_extension == ".pth":
            model_config = OmegaConf.load(os.path.join(Path(model_path).parent, "model_config.yaml"))

            if not isinstance(model_config, DictConfig):
                raise ValueError(f"The model config must be a DictConfig, got {type(model_config)}")

            model_architecture = self.get_torch_model(model_config)

        self._deployment_model = import_deployment_model(
            model_path=model_path,
            device=self.device,
            inference_config=self.config.inference,
            model_architecture=model_architecture,
        )

        if self.gradcam and not isinstance(self.deployment_model, TorchEvaluationModel):
            log.warning("To compute gradcams you need to provide the path to an exported .pth state_dict file")
            self.gradcam = False

    def prepare(self) -> None:
        """Prepare the evaluation."""
        self.datamodule = self.config.datamodule
        super().prepare()

    def prepare_gradcam(self) -> None:
        """Initializing gradcam for the predictions."""
        if not hasattr(self.deployment_model.model, "features_extractor"):
            log.warning("Gradcam not implemented for this backbone, it will not be computed")
            self.gradcam = False
            return

        if isinstance(self.deployment_model.model.features_extractor, timm.models.resnet.ResNet):
            target_layers = [
                cast(BaseNetworkBuilder, self.deployment_model.model).features_extractor.layer4[
                    -1
                ]  # type: ignore[index]
            ]
            self.cam = GradCAM(
                model=self.deployment_model.model,
                target_layers=target_layers,
                use_cuda=(self.device != "cpu"),
            )
            for p in self.deployment_model.model.features_extractor.layer4[-1].parameters():
                p.requires_grad = True
        elif is_vision_transformer(cast(BaseNetworkBuilder, self.deployment_model.model).features_extractor):
            self.grad_rollout = VitAttentionGradRollout(cast(nn.Module, self.deployment_model.model))
        else:
            log.warning("Gradcam not implemented for this backbone, it will not be computed")
            self.gradcam = False

    def test(self) -> None:
        """Perform test."""
        log.info("Running test")
        # prepare_data() must be explicitly called because there is no training
        self.datamodule.prepare_data()
        self.datamodule.setup(stage="test")
        test_dataloader = self.datamodule.test_dataloader()

        image_labels = []
        probabilities = []
        predicted_classes = []
        grayscale_cams_list = []

        if self.gradcam:
            self.prepare_gradcam()

        with torch.set_grad_enabled(self.gradcam):
            for batch_item in tqdm(test_dataloader):
                im, target = batch_item
                im = im.to(self.device).detach()

                if self.gradcam:
                    # When gradcam is used we need to remove gradients
                    outputs = self.deployment_model(im).detach()
                else:
                    outputs = self.deployment_model(im)

                probs = torch.softmax(outputs, dim=1)
                preds = torch.max(probs, dim=1).indices

                probabilities.append(probs.tolist())
                predicted_classes.append(preds.tolist())
                image_labels.extend(target.tolist())
                if self.gradcam and hasattr(self.deployment_model.model, "features_extractor"):
                    with torch.inference_mode(False):
                        im = im.clone()
                        if isinstance(self.deployment_model.model.features_extractor, timm.models.resnet.ResNet):
                            grayscale_cam = self.cam(input_tensor=im, targets=None)
                            grayscale_cams_list.append(torch.from_numpy(grayscale_cam))
                        elif is_vision_transformer(
                            cast(BaseNetworkBuilder, self.deployment_model.model).features_extractor
                        ):
                            grayscale_cam_low_res = self.grad_rollout(input_tensor=im, targets_list=preds.tolist())
                            orig_shape = grayscale_cam_low_res.shape
                            new_shape = (orig_shape[0], im.shape[2], im.shape[3])
                            zoom_factors = tuple(np.array(new_shape) / np.array(orig_shape))
                            grayscale_cam = ndimage.zoom(grayscale_cam_low_res, zoom_factors, order=1)
                            grayscale_cams_list.append(torch.from_numpy(grayscale_cam))

        grayscale_cams: Optional[torch.Tensor] = None
        if self.gradcam:
            grayscale_cams = torch.cat(grayscale_cams_list, dim=0)

        predicted_classes = [item for sublist in predicted_classes for item in sublist]
        probabilities = [max(item) for sublist in probabilities for item in sublist]
        if self.datamodule.class_to_idx is not None:
            idx_to_class = {v: k for k, v in self.datamodule.class_to_idx.items()}

        _, pd_cm, test_accuracy = get_results(
            test_labels=image_labels,
            pred_labels=predicted_classes,
            idx_to_labels=idx_to_class,
        )

        res = pd.DataFrame(
            {
                "sample": list(test_dataloader.dataset.x),  # type: ignore[attr-defined]
                "real_label": image_labels,
                "pred_label": predicted_classes,
                "probability": probabilities,
            }
        )

        log.info("Avg classification accuracy: %s", test_accuracy)
        log.warning("######################################")

        self.res = pd.DataFrame(
            {
                "sample": list(test_dataloader.dataset.x),  # type: ignore[attr-defined]
                "real_label": image_labels,
                "pred_label": predicted_classes,
                "probability": probabilities,
            }
        )

        # save results
        self.metadata["test_confusion_matrix"] = pd_cm
        self.metadata["test_accuracy"] = test_accuracy
        self.metadata["predictions"] = predicted_classes
<<<<<<< HEAD
        self.metadata["test_results"] = self.res
=======
        self.metadata["test_results"] = res
        self.metadata["probabilities"] = probabilities
>>>>>>> 0b7f4aef
        self.metadata["test_labels"] = image_labels
        self.metadata["grayscale_cams"] = grayscale_cams

    def generate_report(self) -> None:
        """Generate a report for the task."""
        log.info("Generating report!")
        os.makedirs(self.report_path, exist_ok=True)

        save_classification_result(
<<<<<<< HEAD
            results=self.res,
=======
            results=self.metadata["test_results"],
>>>>>>> 0b7f4aef
            output_folder=self.report_path,
            confmat=self.metadata["test_confusion_matrix"],
            accuracy=self.metadata["test_accuracy"],
            test_dataloader=self.datamodule.test_dataloader(),
            config=self.config,
            output=self.output,
            grayscale_cams=self.metadata["grayscale_cams"],
        )

    def execute(self) -> None:
        """Execute the evaluation."""
        self.prepare()
        self.test()
        if self.report:
            self.generate_report()
        self.finalize()<|MERGE_RESOLUTION|>--- conflicted
+++ resolved
@@ -1084,12 +1084,8 @@
         self.metadata["test_confusion_matrix"] = pd_cm
         self.metadata["test_accuracy"] = test_accuracy
         self.metadata["predictions"] = predicted_classes
-<<<<<<< HEAD
-        self.metadata["test_results"] = self.res
-=======
         self.metadata["test_results"] = res
         self.metadata["probabilities"] = probabilities
->>>>>>> 0b7f4aef
         self.metadata["test_labels"] = image_labels
         self.metadata["grayscale_cams"] = grayscale_cams
 
@@ -1099,11 +1095,7 @@
         os.makedirs(self.report_path, exist_ok=True)
 
         save_classification_result(
-<<<<<<< HEAD
-            results=self.res,
-=======
             results=self.metadata["test_results"],
->>>>>>> 0b7f4aef
             output_folder=self.report_path,
             confmat=self.metadata["test_confusion_matrix"],
             accuracy=self.metadata["test_accuracy"],
