--- conflicted
+++ resolved
@@ -129,10 +129,7 @@
 
         model_json["image_threshold"] = np.round(self.module.image_threshold.value.item(), 3)
         model_json["pixel_threshold"] = np.round(self.module.pixel_threshold.value.item(), 3)
-<<<<<<< HEAD
-=======
         model_json["anomaly_method"] = self.config.model.model.name
->>>>>>> b25591b4
 
         with open(os.path.join(self.export_folder, "model.json"), "w") as f:
             json.dump(model_json, f)
