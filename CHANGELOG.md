
# Changelog
All notable changes to this project will be documented in this file.

### [1.2.0]

#### Added

- Add plot_raw_outputs feature to class VisualizerCallback in anomaly detection, to save the raw images of the segmentation and heatmap output.
- Add support for onnx exportation of trained models.
- Add support for onnx model import in all evaluation tasks.
- Add `export` configuration group to regulate exportation parameters.
- Add `inference` configuration group to regulate inference parameters.
<<<<<<< HEAD

### Changed 

- Move `export_types` parameter from `task` configuration group to `export` configuration group under `types` parameter.
- Refactor export model function to be more generic and be availble from the base task class.

### Fixed

- Fix failures when trying to override `hydra` configuration groups due to wrong override order.
- Fix quadra crash when launching an experiment inside a git repository not fully initialized (e.g. without a single commit).
=======
- Add EfficientAD configuration for anomaly detection.

#### Updated

- Update anomalib library from version 0.4.0 to 0.7.0

#### Changed 

- Move `export_types` parameter from `task` configuration group to `export` configuration group under `types` parameter.
- Refactor export model function to be more generic and be availble from the base task class.
- Remove `save_backbone` parameter for scikit-learn based tasks.

#### Fixed

- Fix failures when trying to override `hydra` configuration groups due to wrong override order.
- Fix certain anomalib models not loaded on the correct device.
>>>>>>> b25591b4

### [1.1.4]

#### Fixed

- Fix input shape not extracted properly in ModelSignatureWrapper when wrapping around a torchscript model.
### [1.1.3]

#### Fixed

- Fix penultimate patch extracted containing replicated data, now the penultimate patch contain the right data. Fix also the patch size and step computation to avoid generating more than one extra patch.

### [1.1.2]

#### Fixed

- Fix best checkpoint not used for testing when available in `LightningTask` class.

### [1.1.1]

#### Fixed

- Fix deprecated link for tutorials in `README.md` file.

### [1.1.0]

#### Added

- Add ModelManager class to manage model deployments on model tracking platforms (e.g. MLFlow).
- Add automatic storage of file hashes in BaseDataModule class for better experiment reproducibility and tracking.
- Automatically load transforms parameters from model info file in base Evaluation task.
- Add support for vit explainability using Attention Gradient Rollout method.
- Add export of pytorch model for Classification and SklearnClassification tasks.
- Add automatical detection of model input shapes for better exportation capabilities. Add support for custom input shapes like models with multiple inputs.
- Add documentation landing page, improve colore themes and logo.
- Add github actions to automatically build and deploy documentation of main and dev PRs.

#### Changed

- Refactor evaluation task to be more generic and improve inheritance capabilities.
- Refactor export_types parameter to export for better configurability of export parameters.
- Change input_size model info parameter from HXW to a list of actual model parameters for inference (e.g [(3, 224, 224)]).

#### Fixed

- Fix gradcam not working properly with non rectangular images.
- Fix logistic regression wrapper not working properly with 2 classes for torch classification.
- Fix wrong typings in NetworkBuilder's init method.
- Fix broken links in documentation.
- Fix minor documentations issues.

### [1.0.2]

#### Fixed

- Fix anomaly detection training not working when images with non lowercase allowed extension are used (e.g. .BMP).

#### Added

- Increase the number of available extensions for classification and anomaly detection training.

### [1.0.1]

#### Fixed

- Fix training dataset used instead of validation dataset in segmentation datamodules.

### [1.0.0]

#### Added

- All required files for the first release.<|MERGE_RESOLUTION|>--- conflicted
+++ resolved
@@ -11,18 +11,6 @@
 - Add support for onnx model import in all evaluation tasks.
 - Add `export` configuration group to regulate exportation parameters.
 - Add `inference` configuration group to regulate inference parameters.
-<<<<<<< HEAD
-
-### Changed 
-
-- Move `export_types` parameter from `task` configuration group to `export` configuration group under `types` parameter.
-- Refactor export model function to be more generic and be availble from the base task class.
-
-### Fixed
-
-- Fix failures when trying to override `hydra` configuration groups due to wrong override order.
-- Fix quadra crash when launching an experiment inside a git repository not fully initialized (e.g. without a single commit).
-=======
 - Add EfficientAD configuration for anomaly detection.
 
 #### Updated
@@ -39,7 +27,7 @@
 
 - Fix failures when trying to override `hydra` configuration groups due to wrong override order.
 - Fix certain anomalib models not loaded on the correct device.
->>>>>>> b25591b4
+- Fix quadra crash when launching an experiment inside a git repository not fully initialized (e.g. without a single commit).
 
 ### [1.1.4]
 
