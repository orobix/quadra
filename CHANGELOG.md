
# Changelog
All notable changes to this project will be documented in this file.

<<<<<<< HEAD
### [1.3.4]

#### Updated

- Update anomalib to [v0.7.0+obx.1.2.5] (logical anomaly is now compatible with trainer.deterministic=True)
=======
### [1.3.3]

#### Updated

- Relax pytest version requirement to 7.x
- Add pytest env variables and pytest-env requirement
>>>>>>> bd5e7ccb

### [1.3.2]

#### Updated

- Update `mlflow` requirements for `mlflow-skinny` package to align with the same version of main `mlflow` package.

### [1.3.1]

#### Updated

- Update pandas requirements to use a more recent version and avoid slow build time when python 3.10 is used.

### [1.3.0]

#### Added

- Add batch_size_finder callback for lightning based models (disabled by default).
- Add automatic_batch_size parameter to sklearn based training tasks (disabled by default).
- Add automatic_batch_size decorator to automatically fix the batch size of test functions for evaluation tasks if any out of memory error occurs.
- Add --mock-training flag for tests to skip running the actual training and just run the test.

#### Fixed

- Fix lightning based tasks not working properly when no checkpoint was provided.
- Fix list and dict config not handled properly as input_shapes parameter.

#### Updated 

- Greatly reduce the dimension of test datasets to improve testing speed.

#### Updated

- Make `disable` a quadra reserved keyword for all callbacks, to disable a callback just set it to `disable: true` in the configuration file.

### [1.2.7]

#### Fixed

- Fix test classification task crash when only images with no labels are used.

### [1.2.6]

#### Added

- Add optional `training_threshold_type` for anomaly detection inference task.
#### Changed

- Compute results using the training image threshold instead of zero when running anomaly inference with no labelled data.

### [1.2.5]

#### Fixed

- Fix generic classification experiment crashing due to missing class to index configuration.

### [1.2.4]

#### Added

- Return also probabilities in Classification's module predict step and add them to `self.res`.


### [1.2.3]

#### Fixed

- Fix patch datamodule error when only a single image is available for validation or test.

### [1.2.2]

#### Added

- Add tests for efficient ad model export.
#### Updated

- Update `anomalib` library from version 0.7.0+obx.1.2.0 to 0.7.0+obx.1.2.1
- Update default imagenette dir for efficient ad

### [1.2.1]

#### Added

- Add automatic num_classes computation in Classification Task.

#### Changed 

- Align Classification `test_results` format to the SklearnClassification one (dataframe).

### [1.2.0]

#### Added

- Add plot_raw_outputs feature to class VisualizerCallback in anomaly detection, to save the raw images of the segmentation and heatmap output.
- Add support for onnx exportation of trained models.
- Add support for onnx model import in all evaluation tasks.
- Add `export` configuration group to regulate exportation parameters.
- Add `inference` configuration group to regulate inference parameters.
- Add EfficientAD configuration for anomaly detection.
- Add `acknowledgements` section to `README.md` file.
- Add hashing parameters to datamodule configurations.

#### Updated

- Update anomalib library from version 0.4.0 to 0.7.0
- Update mkdocs library from version 1.4.3 to 1.5.2
- Update mkdocs-material library from version 9.1.18 to 9.2.8
- Update mkdocstrings library by fixing the version to 0.23.0
- Update mkdocs-material-extensions library by fixing the version to 1.1.1
- Update mkdocs-autorefs library by fixing the version to 0.5.0
- Update mkdocs-section-index library from version 0.3.5 to 0.3.6
- Update mkdocstrings-python library from version 1.2.0 to 1.6.2
- Update datamodule documentation for hashing.

#### Changed 

- Move `export_types` parameter from `task` configuration group to `export` configuration group under `types` parameter.
- Refactor export model function to be more generic and be availble from the base task class.
- Remove `save_backbone` parameter for scikit-learn based tasks.

#### Fixed

- Fix failures when trying to override `hydra` configuration groups due to wrong override order.
- Fix certain anomalib models not loaded on the correct device.
- Fix quadra crash when launching an experiment inside a git repository not fully initialized (e.g. without a single commit).
- Fix documentation build failing due to wrong `mkdocstring` version.
- Fix SSL docstrings 
- Fix reference page URL to segmentation page in module management tutorial.
- Fix `Makefile` command.

### [1.1.4]

#### Fixed

- Fix input shape not extracted properly in ModelSignatureWrapper when wrapping around a torchscript model.
### [1.1.3]

#### Fixed

- Fix penultimate patch extracted containing replicated data, now the penultimate patch contain the right data. Fix also the patch size and step computation to avoid generating more than one extra patch.

### [1.1.2]

#### Fixed

- Fix best checkpoint not used for testing when available in `LightningTask` class.

### [1.1.1]

#### Fixed

- Fix deprecated link for tutorials in `README.md` file.

### [1.1.0]

#### Added

- Add ModelManager class to manage model deployments on model tracking platforms (e.g. MLFlow).
- Add automatic storage of file hashes in BaseDataModule class for better experiment reproducibility and tracking.
- Automatically load transforms parameters from model info file in base Evaluation task.
- Add support for vit explainability using Attention Gradient Rollout method.
- Add export of pytorch model for Classification and SklearnClassification tasks.
- Add automatical detection of model input shapes for better exportation capabilities. Add support for custom input shapes like models with multiple inputs.
- Add documentation landing page, improve colore themes and logo.
- Add github actions to automatically build and deploy documentation of main and dev PRs.

#### Changed

- Refactor evaluation task to be more generic and improve inheritance capabilities.
- Refactor export_types parameter to export for better configurability of export parameters.
- Change input_size model info parameter from HXW to a list of actual model parameters for inference (e.g [(3, 224, 224)]).

#### Fixed

- Fix gradcam not working properly with non rectangular images.
- Fix logistic regression wrapper not working properly with 2 classes for torch classification.
- Fix wrong typings in NetworkBuilder's init method.
- Fix broken links in documentation.
- Fix minor documentations issues.

### [1.0.2]

#### Fixed

- Fix anomaly detection training not working when images with non lowercase allowed extension are used (e.g. .BMP).

#### Added

- Increase the number of available extensions for classification and anomaly detection training.

### [1.0.1]

#### Fixed

- Fix training dataset used instead of validation dataset in segmentation datamodules.

### [1.0.0]

#### Added

- All required files for the first release.<|MERGE_RESOLUTION|>--- conflicted
+++ resolved
@@ -2,20 +2,18 @@
 # Changelog
 All notable changes to this project will be documented in this file.
 
-<<<<<<< HEAD
 ### [1.3.4]
 
 #### Updated
 
 - Update anomalib to [v0.7.0+obx.1.2.5] (logical anomaly is now compatible with trainer.deterministic=True)
-=======
+
 ### [1.3.3]
 
 #### Updated
 
 - Relax pytest version requirement to 7.x
 - Add pytest env variables and pytest-env requirement
->>>>>>> bd5e7ccb
 
 ### [1.3.2]
 
