--- conflicted
+++ resolved
@@ -2,13 +2,11 @@
 # Changelog
 All notable changes to this project will be documented in this file.
 
-<<<<<<< HEAD
 ### [1.2.0]
 
 #### Added
 
 - Add plot_raw_outputs feature to class VisualizerCallback in anomaly detection, to save the raw images of the segmentation and heatmap output.
-=======
 ### [1.1.2]
 
 #### Fixed
@@ -20,7 +18,6 @@
 #### Fixed
 
 - Fix deprecated link for tutorials in `README.md` file.
->>>>>>> 1de4daaf
 
 ### [1.1.0]
 
