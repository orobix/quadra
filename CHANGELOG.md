--- conflicted
+++ resolved
@@ -7,24 +7,21 @@
 #### Added
 
 - Add plot_raw_outputs feature to class VisualizerCallback in anomaly detection, to save the raw images of the segmentation and heatmap output.
-<<<<<<< HEAD
 - Add support for onnx exportation of trained models.
 - Add support for onnx model import in all evaluation tasks.
 - Add `export` configuration group to regulate exportation parameters.
 - Add `inference` configuration group to regulate inference parameters.
 
-### Changed 
+#### Changed 
 
 - Move `export_types` parameter from `task` configuration group to `export` configuration group under `types` parameter.
 - Refactor export model function to be more generic and be availble from the base task class.
 - Remove `save_backbone` parameter for scikit-learn based tasks.
 
-### Fixed
+#### Fixed
 
 - Fix failures when trying to override `hydra` configuration groups due to wrong override order.
 
-=======
->>>>>>> cea6f865
 ### [1.1.4]
 
 #### Fixed
