--- conflicted
+++ resolved
@@ -2,13 +2,11 @@
 # Changelog
 All notable changes to this project will be documented in this file.
 
-<<<<<<< HEAD
 ### [1.2.0]
 
 #### Added
 
 - Add plot_raw_outputs feature to class VisualizerCallback in anomaly detection, to save the raw images of the segmentation and heatmap output.
-=======
 ### [1.1.4]
 
 #### Fixed
@@ -20,7 +18,6 @@
 
 - Fix penultimate patch extracted containing replicated data, now the penultimate patch contain the right data. Fix also the patch size and step computation to avoid generating more than one extra patch.
 
->>>>>>> b4253b61
 ### [1.1.2]
 
 #### Fixed
