--- conflicted
+++ resolved
@@ -2,7 +2,6 @@
 # Changelog
 All notable changes to this project will be documented in this file.
 
-<<<<<<< HEAD
 ### [1.3.0]
 
 #### Added
@@ -14,13 +13,11 @@
 #### Updated
 
 - Make `disable` a quadra reserved keyword for all callbacks, to disable a callback just set it to `disable: true` in the configuration file.
-=======
 ### [1.2.7]
 
 #### Fixed
 
 - Fix test classification task crash when only images with no labels are used.
->>>>>>> d473e252
 
 ### [1.2.6]
 
