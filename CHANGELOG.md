--- conflicted
+++ resolved
@@ -2,7 +2,6 @@
 # Changelog
 All notable changes to this project will be documented in this file.
 
-<<<<<<< HEAD
 ### [2.0.0]
 
 #### Updated
@@ -15,13 +14,11 @@
 - Refactor hydra plugins to use optional dev groups intend of extras to avoid dragging local packages around in external installations
 - Refactor extra dev dependencies to use poetry groups instead
 - Improve trainer configs to avoid wrong overrides when calling different trainer overrides
-=======
 ### [1.5.8]
 
 #### Fix
 
 - Fix ONNX import call for the utilities when ONNX is not installed.
->>>>>>> f8565636
 
 ### [1.5.7]
 
