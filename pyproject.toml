--- conflicted
+++ resolved
@@ -3,17 +3,12 @@
 version = "1.5.2"
 description = "Deep Learning experiment orchestration library"
 authors = [
-<<<<<<< HEAD
-  "Federico Belotti, Silvia Bianchetti, Refik Can Malli, Lorenzo Mammana, Alessandro Polidori",
-] # TODO: put emails
-=======
   "Federico Belotti <federico.belotti@orobix.com>",
   "Silvia Bianchetti <silvia.bianchetti@orobix.com>",
   "Refik Can Malli <refikcan.malli@orobix.com>",
   "Lorenzo Mammana <lorenzo.mammana@orobix.com>",
   "Alessandro Polidori <alessandro.polidori@orobix.com>",
 ]
->>>>>>> 81d6e4ff
 license = "Apache-2.0"
 readme = "README.md"
 keywords = ["deep learning", "experiment", "lightning", "hydra-core"]
@@ -30,27 +25,6 @@
 ]
 homepage = "https://orobix.github.io/quadra"
 repository = "https://github.com/orobix/quadra"
-<<<<<<< HEAD
-
-[build-system]
-requires = ["poetry-core>=1.0.0"]
-build-backend = "poetry.core.masonry.api"
-
-[tool.poetry.scripts]
-quadra = "quadra.main:main"
-
-[tool.poetry.dependencies]
-python = "~3.10"
-poetry = "1.7.1"
-
-# TODO: We could support previous torch version using mutually exclusive python version...
-# TODO: Right now it seems that poetry will download every kind of possible dependency from cu121
-# To make it faster we could hardcode the version of the dependencies
-torch = { version = "~2.1", source = "torch_cu121" }
-torchvision = { version = "~0.16", source = "torch_cu121" }
-
-pytorch_lightning = "1.9.5"                                                                                                                       # "~2.1"
-=======
 packages = [
   { include = "quadra" },
   { include = "hydra_plugins", from = "quadra_hydra_plugin" },
@@ -71,43 +45,28 @@
 # TODO: We could support previous torch version using mutually exclusive python version but it's bad...
 # TODO: Right now it seems that poetry will download every kind of possible dependency from cu116
 # To make it faster we could hardcode the correct version of the dependencies
-torch = { version = "1.13.1", source = "torch_cu116" }
-torchvision = { version = "0.14.1", source = "torch_cu116" }
+torch = { version = "~2.1", source = "torch_cu121" }
+torchvision = { version = "~0.16", source = "torch_cu121" }
 
 pytorch_lightning = "1.9.5"
->>>>>>> 81d6e4ff
 torchsummary = "~1.5"
 torchmetrics = "~0.10"
 hydra_core = "~1.3"
 hydra_colorlog = "~1.2"
 hydra_optuna_sweeper = "~1.2"
-<<<<<<< HEAD
-mlflow = "~2.3"
-mlflow_skinny = "~2.3"
-=======
 mlflow = "2.3.1"
 mlflow_skinny = "2.3.1"
->>>>>>> 81d6e4ff
 boto3 = "~1.26"
 minio = "~7.1"
 tensorboard = "~2.11"
 pillow = "~9.3"
 pandas = "<2.0"
-<<<<<<< HEAD
-opencv_python_headless = "~4.7"
-python_dotenv = "~0.21"
-rich = "~13.2"
-scikit_learn = "~1.2"
-pydantic = "~1.10"
-grad_cam = "~1.4"
-=======
 opencv_python_headless = "~4.7.0"
 python_dotenv = "~0.21"
 rich = "~13.2"
 scikit_learn = "~1.2"
 pydantic = "1.10.10"
 grad_cam = "1.4.6"
->>>>>>> 81d6e4ff
 matplotlib = "~3.6"
 seaborn = "~0.12"
 albumentations = "~1.3"
@@ -117,38 +76,11 @@
 tripy = "~1.0"
 h5py = "~3.8"
 timm = "0.9.12"
-<<<<<<< HEAD
-=======
 # Right now only this ref supports timm 0.9.12
->>>>>>> 81d6e4ff
 segmentation_models_pytorch = { git = "https://github.com/qubvel/segmentation_models.pytorch", rev = "7b381f899ed472a477a89d381689caf535b5d0a6" }
 anomalib = { git = "https://github.com/orobix/anomalib.git", tag = "v0.7.0+obx.1.2.10" }
 xxhash = "~3.2"
 torchinfo = "~1.8"
-<<<<<<< HEAD
-
-# Test dependencies
-pytest = { version = "^7", optional = true }
-pytest_cov = { version = "~4.0", optional = true }
-pytest_lazy_fixture = { version = "~0.6", optional = true }
-pytest_mock = { version = "~3.11", optional = true }
-pytest_env = { version = "~1.1", optional = true }
-
-# Dev dependencies
-interrogate = { version = "~1.5", optional = true }
-black = { version = "~22.12", optional = true }
-isort = { version = "~5.11", optional = true }
-pre_commit = { version = "~3.0", optional = true }
-pylint = { version = "~2.16", optional = true }
-bump2version = { version = "~1.0", optional = true }
-types_pyyaml = { version = "~6.0.12", optional = true }
-mypy = { version = "~1.0", optional = true }
-ruff = { version = "~0.0.257", optional = true }
-pandas_stubs = { version = "~1.5.3", optional = true }
-bumpver = { version = "~2023.1124", optional = true }
-twine = { version = "~4.0", optional = true }
-
-=======
 
 # Test dependencies
 pytest = { version = "^7", optional = true }
@@ -171,7 +103,6 @@
 twine = { version = "~4.0", optional = true }
 poetry-dynamic-versioning = { version = "1.2.0", optional = true }
 
->>>>>>> 81d6e4ff
 # Documentation dependencies
 mkdocs = { version = "1.5.2", optional = true }
 mkdocs_literate_nav = { version = "0.6.0", optional = true }
@@ -191,13 +122,8 @@
 onnxruntime_gpu = { version = "1.15.0", optional = true }
 
 [[tool.poetry.source]]
-<<<<<<< HEAD
 name = "torch_cu121"
 url = "https://download.pytorch.org/whl/cu121"
-=======
-name = "torch_cu116"
-url = "https://download.pytorch.org/whl/cu116"
->>>>>>> 81d6e4ff
 priority = "explicit"
 
 [tool.poetry.extras]
@@ -230,7 +156,16 @@
   "mkdocs_material_extensions",
   "mike",
   "cairosvg",
-<<<<<<< HEAD
+  "poetry-dynamic-versioning",
+  "hydra-plugins",
+]
+
+test = [
+  "pytest",
+  "pytest_cov",
+  "pytest_lazy_fixture",
+  "pytest_mock",
+  "pytest_env",
 ]
 
 docs = [
@@ -249,45 +184,9 @@
 
 onnx = ["onnx", "onnxsim", "onnxruntime_gpu"]
 
-[tool.setuptools]
-include-package-data = true
-
-# [tool.setuptools.packages.find]
-# include = ["quadra", "quadra.*", "hydra_plugins"]
-# exclude = ["docs*", "tests*", "build*", "site*"]
-=======
-  "poetry-dynamic-versioning",
-  "hydra-plugins",
-]
-
-test = [
-  "pytest",
-  "pytest_cov",
-  "pytest_lazy_fixture",
-  "pytest_mock",
-  "pytest_env",
-]
-
-docs = [
-  "mkdocs",
-  "mkdocs_literate_nav",
-  "mkdocs_section_index",
-  "mkdocstrings",
-  "mkdocs_autorefs",
-  "mkdocs_gen_files",
-  "mkdocs_material",
-  "mkdocstrings_python",
-  "mkdocs_material_extensions",
-  "mike",
-  "cairosvg",
-]
-
-onnx = ["onnx", "onnxsim", "onnxruntime_gpu"]
-
 [tool.poetry_bumpversion.file."quadra/__init__.py"]
 search = '__version__ = "{current_version}"'
 replace = '__version__ = "{new_version}"'
->>>>>>> 81d6e4ff
 
 # Adapted from https://realpython.com/pypi-publish-python-package/#version-your-package
 [tool.bumpver]
