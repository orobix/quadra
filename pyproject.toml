--- conflicted
+++ resolved
@@ -1,10 +1,6 @@
 [tool.poetry]
 name = "quadra"
-<<<<<<< HEAD
 version = "2.0.0a2"
-=======
-version = "1.5.5"
->>>>>>> b1a1d5fc
 description = "Deep Learning experiment orchestration library"
 authors = [
   "Federico Belotti <federico.belotti@orobix.com>",
