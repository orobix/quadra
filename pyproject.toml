--- conflicted
+++ resolved
@@ -1,10 +1,6 @@
 [tool.poetry]
 name = "quadra"
-<<<<<<< HEAD
-version = "1.5.3"
-=======
-version = "1.5.4"
->>>>>>> d488db98
+version = "1.5.5"
 description = "Deep Learning experiment orchestration library"
 authors = [
   "Federico Belotti <federico.belotti@orobix.com>",
