[build-system]
requires = ["setuptools >= 61.0.0"]
build-backend = "setuptools.build_meta"

[project]
name = "quadra"
<<<<<<< HEAD
version = "1.3.0"
=======
version = "1.2.7"
>>>>>>> d473e252
description = "Deep Learning experiment orchestration library"
authors = [
  { name = "Alessandro Polidori", email = "alessandro.polidori@orobix.com" },
  { name = "Federico Belotti", email = "federico.belotti@orobix.com" },
  { name = "Lorenzo Mammana", email = "lorenzo.mammana@orobix.com" },
  { name = "Refik Can Malli", email = "refikcan.malli@orobix.com" },
  { name = "Silvia Bianchetti", email = "silvia.bianchetti@orobix.com" },
]
keywords = ["deep learning", "experiment", "lightning", "hydra-core"]
license = { file = "LICENSE" }
readme = { file = "README.md", content-type = "text/markdown" }
requires-python = ">=3.8,<3.10"
classifiers = [
  "Programming Language :: Python :: 3",
  "Intended Audience :: Developers",
  "Intended Audience :: Education",
  "Intended Audience :: Science/Research",
  "Topic :: Scientific/Engineering :: Artificial Intelligence",
  "Topic :: Software Development",
  "Topic :: Software Development :: Libraries",
  "Topic :: Software Development :: Libraries :: Python Modules",
  "License :: OSI Approved :: Apache Software License",
]

dependencies = [
  # --------- pytorch --------- #
  "torch==1.13.1",
  "torchvision==0.14.1",
  "torchmetrics==0.10.*", # constrained by anomalib
  "torchsummary==1.5.*",
  "pytorch-lightning>=1.9.1,<1.10",
  # --------- hydra --------- #
  "hydra-core==1.3.*",
  "hydra-colorlog==1.2.*",
  "hydra-optuna-sweeper==1.2.*",
  # --------- loggers --------- #
  "mlflow==2.3.1",
  "boto3==1.26.*", # needed for artifact storage
  "minio==7.1.*", # needed for artifact storage
  "tensorboard==2.11.*",
  # --------- others --------- #
  "Pillow==9.3.0",                                                        # required by label-studio-converter
  "pandas==1.1.*",
  "opencv-python-headless==4.7.0.*",
  "python-dotenv==0.21.*",
  "rich==13.2.*",
  "scikit-learn==1.2.*",
  "grad-cam==1.4.6",
  "matplotlib==3.6.*",
  "seaborn==0.12.*",
  "albumentations==1.3.*",
  "nvitop==0.11.*",
  "label-studio-converter==0.0.*",
  "scikit-multilearn==0.2.*",
  "tripy==1.0.*",
  "h5py==3.8.*",
  "timm==0.6.12", # required by smp
  "segmentation-models-pytorch==0.3.*",
  "anomalib@git+https://github.com/orobix/anomalib.git@v0.7.0+obx.1.2.1",
  "xxhash==3.2.*",
]

[project.optional-dependencies]
test = ["pytest==7.2.*", "pytest-cov==4.0.*", "pytest-lazy-fixture==0.6.*"]

dev = [
  "interrogate==1.5.*",
  "black==22.12.*",
  "isort==5.11.*",
  "pre-commit==3.0.*",
  "pylint==2.16.*",
  "bump2version==1.0.*",
  "types-PyYAML==6.0.12.*",
  "mypy==1.0.*",
  "ruff==0.0.257",
  "pandas-stubs==1.5.3.*",
  "bumpver==2023.1124",
  "twine==4.0.*",
  "build==0.10.*",
]

docs = [
  "mkdocs==1.5.2",
  "mkdocs-literate-nav==0.6.0",
  "mkdocs-section-index==0.3.6",
  "mkdocstrings==0.23.0",
  "mkdocs-autorefs==0.5.0",
  "mkdocs-gen-files==0.5.0",
  "mkdocs-material==9.2.8",
  "mkdocstrings-python==1.6.2",
  "mkdocs-material-extensions==1.1.1",
  "mike==1.1.2",
  "cairosvg==2.7.0",
]

onnx = ["onnx==1.14.0", "onnxsim==0.4.28", "onnxruntime-gpu==1.15.0"]

[tool.setuptools]
include-package-data = true

[tool.setuptools.packages.find]
include = ["quadra", "quadra.*", "hydra_plugins"]
exclude = ["docs*", "tests*", "build*", "site*"]

[project.scripts]
quadra = "quadra.main:main"

[project.urls]
homepage = "https://orobix.github.io/quadra"
repository = "https://github.com/orobix/quadra"

# Adapted from https://realpython.com/pypi-publish-python-package/#version-your-package
[tool.bumpver]
<<<<<<< HEAD
current_version = "1.3.0"
=======
current_version = "1.2.7"
>>>>>>> d473e252
version_pattern = "MAJOR.MINOR.PATCH"
commit_message = "build: Bump version {old_version} -> {new_version}"
commit = true
tag = false
push = false

[tool.bumpver.file_patterns]
"pyproject.toml" = ['current_version = "{version}"', 'version = "{version}"']
"quadra/__init__.py" = ["{version}"]

# Black formatting
[tool.black]
line_length = 120
include = '\.pyi?$'
exclude = '''
/(
      \.eggs         # exclude a few common directories in the
    | \.git          # root of the project
    | \.hg
    | \.mypy_cache
    | \.tox
    | \.venv
    | _build
    | buck-out
    | build
    | dist
  )/
'''

# iSort
[tool.isort]
force_grid_wrap = 0
use_parentheses = true
ensure_newline_before_comments = true
line_length = 120
multi_line_output = 3
include_trailing_comma = true
skip_gitignore = true

# Pytest
[tool.pytest.ini_options]
testpaths = ["tests"]
python_files = "test_*.py"
addopts = "--strict-markers --disable-pytest-warnings"
markers = ["slow: marks tests as slow (deselect with '-m \"not slow\"')"]

# Pytest coverage
[tool.coverage.run]
omit = []

[tool.prettier]
tab_width = 2

[tool.interrogate]
ignore_init_method = true
ignore_init_module = false
ignore_magic = true
ignore_semiprivate = false
ignore_private = false
ignore_module = true
ignore_property_decorators = true
fail_under = 100
verbose = 2
omit_covered_files = false
quiet = false
whitelist_regex = []
color = true
ignore_regex = [
  "^get$",
  "^mock_.*",
  ".*BaseClass.*",
  ".*on_train.*",
  ".*on_validation.*",
  ".*on_test.*",
  ".*on_predict.*",
  ".*forward.*",
  ".*backward.*",
  ".*training_step.*",
  ".*validation_step.*",
  ".*test_step.*",
  ".*predict_step.*",
  ".*train_epoch.*",
  ".*validation_epoch.*",
  ".*test_epoch.*",
  ".*on_fit.*",
]
generate-badge = "docs/images"
badge-format = "svg"
exclude = ["docs", "tests", "build", "dist", "local", "scripts"]

[tool.mypy]
# -> Level 1
# custom settings
show_error_codes = true
ignore_missing_imports = true
plugins = "numpy.typing.mypy_plugin"
allow_redefinition = true
# suggested settings
# # https://mypy.readthedocs.io/en/stable/existing_code.html?highlight=no_implicit_optional#introduce-stricter-options
warn_unused_configs = true
warn_redundant_casts = true
warn_unused_ignores = true
no_implicit_optional = true

# -> Level 2
strict_equality = false
strict_concatenate = false
check_untyped_defs = false

# -> Level 3
disallow_subclassing_any = false
disallow_untyped_decorators = false
disallow_any_generics = false
disallow_any_unimported = false
disallow_untyped_calls = false
disallow_incomplete_defs = false
disallow_untyped_defs = false

# -> Level 4
no_implicit_reexport = false
warn_return_any = false
exclude = ["quadra/utils/tests", "tests"]

[tool.ruff]
select = ["D"]
ignore = [
  "D100",
  # this is controlled by interrogate with exlude_regex
  # we can skip it here
  "D102",
  "D104",
  "D105",
  "D107",
  # no blank line after summary line. This might be not required.
  # usually we violate this rule
  "D205",
]
exclude = ["Makefile", ".gitignore"]

[tool.ruff.pydocstyle]
convention = "google"<|MERGE_RESOLUTION|>--- conflicted
+++ resolved
@@ -4,11 +4,7 @@
 
 [project]
 name = "quadra"
-<<<<<<< HEAD
 version = "1.3.0"
-=======
-version = "1.2.7"
->>>>>>> d473e252
 description = "Deep Learning experiment orchestration library"
 authors = [
   { name = "Alessandro Polidori", email = "alessandro.polidori@orobix.com" },
@@ -67,7 +63,7 @@
   "h5py==3.8.*",
   "timm==0.6.12", # required by smp
   "segmentation-models-pytorch==0.3.*",
-  "anomalib@git+https://github.com/orobix/anomalib.git@v0.7.0+obx.1.2.1",
+  "anomalib@git+https://github.com/orobix/anomalib.git@v0.7.0+obx.1.2.3",
   "xxhash==3.2.*",
 ]
 
@@ -122,11 +118,7 @@
 
 # Adapted from https://realpython.com/pypi-publish-python-package/#version-your-package
 [tool.bumpver]
-<<<<<<< HEAD
 current_version = "1.3.0"
-=======
-current_version = "1.2.7"
->>>>>>> d473e252
 version_pattern = "MAJOR.MINOR.PATCH"
 commit_message = "build: Bump version {old_version} -> {new_version}"
 commit = true
